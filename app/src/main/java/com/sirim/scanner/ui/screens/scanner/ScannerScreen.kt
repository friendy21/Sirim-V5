package com.sirim.scanner.ui.screens.scanner

import android.Manifest
import android.app.Activity
import android.content.Context
import android.content.ContextWrapper
import android.content.Intent
import android.content.res.Configuration
import android.content.pm.PackageManager
import android.graphics.BitmapFactory
import android.view.HapticFeedbackConstants
import android.view.MotionEvent
import android.view.View
import android.net.Uri
import android.provider.Settings
import androidx.activity.compose.rememberLauncherForActivityResult
import androidx.activity.result.contract.ActivityResultContracts
import androidx.camera.core.Camera
import androidx.camera.core.CameraSelector
import androidx.camera.core.FocusMeteringAction
import androidx.camera.core.ImageAnalysis
import androidx.camera.core.ImageCapture
import androidx.camera.core.ImageCaptureException
import androidx.camera.core.MeteringPointFactory
import androidx.camera.core.Preview
import androidx.camera.lifecycle.ProcessCameraProvider
import androidx.camera.view.PreviewView
import androidx.compose.animation.AnimatedVisibility
import androidx.compose.animation.fadeIn
import androidx.compose.animation.fadeOut
import androidx.compose.foundation.Canvas
import androidx.compose.foundation.Image
import androidx.compose.foundation.background
import androidx.compose.foundation.layout.Arrangement
import androidx.compose.foundation.layout.Box
import androidx.compose.foundation.layout.Column
import androidx.compose.foundation.layout.Row
import androidx.compose.foundation.layout.Spacer
import androidx.compose.foundation.layout.fillMaxSize
import androidx.compose.foundation.layout.fillMaxWidth
import androidx.compose.foundation.layout.height
import androidx.compose.foundation.layout.heightIn
import androidx.compose.foundation.layout.padding
import androidx.compose.foundation.layout.size
import androidx.compose.foundation.layout.width
import androidx.compose.foundation.lazy.LazyRow
import androidx.compose.foundation.lazy.items
import androidx.compose.foundation.rememberScrollState
import androidx.compose.foundation.shape.RoundedCornerShape
import androidx.compose.foundation.verticalScroll
import androidx.compose.material.icons.Icons
import androidx.compose.material.icons.rounded.Bolt
import androidx.compose.material.icons.rounded.Camera
import androidx.compose.material.icons.rounded.Check
import androidx.compose.material.icons.rounded.FlashOff
import androidx.compose.material.icons.rounded.Refresh
import androidx.compose.material.icons.rounded.Warning
import androidx.compose.material3.AlertDialog
import androidx.compose.material3.AssistChip
import androidx.compose.material3.Button
import androidx.compose.material3.Card
import androidx.compose.material3.CardDefaults
import androidx.compose.material3.CircularProgressIndicator
import androidx.compose.material3.ExperimentalMaterial3Api
import androidx.compose.material3.HorizontalDivider
import androidx.compose.material3.Icon
import androidx.compose.material3.IconButton
import androidx.compose.material3.LinearProgressIndicator
import androidx.compose.material3.MaterialTheme
import androidx.compose.material3.OutlinedButton
import androidx.compose.material3.Scaffold
import androidx.compose.material3.Slider
import androidx.compose.material3.Switch
import androidx.compose.material3.Text
import androidx.compose.material3.TextButton
import androidx.compose.material3.TopAppBar
import androidx.compose.runtime.Composable
import androidx.compose.runtime.DisposableEffect
import androidx.compose.runtime.LaunchedEffect
import androidx.compose.runtime.MutableState
import androidx.compose.runtime.collectAsState
import androidx.compose.runtime.getValue
import androidx.compose.runtime.mutableFloatStateOf
import androidx.compose.runtime.mutableStateOf
import androidx.compose.runtime.remember
import androidx.compose.runtime.rememberCoroutineScope
import androidx.compose.runtime.saveable.rememberSaveable
import androidx.compose.runtime.setValue
import androidx.compose.ui.Alignment
import androidx.compose.ui.Modifier
import androidx.compose.ui.draw.clip
import androidx.compose.ui.graphics.Color
import androidx.compose.ui.graphics.StrokeCap
import androidx.compose.ui.graphics.asImageBitmap
import androidx.compose.ui.graphics.drawscope.Stroke
import androidx.compose.ui.layout.ContentScale
import androidx.compose.ui.platform.LocalConfiguration
import androidx.compose.ui.platform.LocalContext
import androidx.compose.ui.platform.LocalLifecycleOwner
import androidx.compose.ui.text.font.FontWeight
import androidx.compose.ui.unit.dp
import androidx.compose.ui.viewinterop.AndroidView
import androidx.core.app.ActivityCompat
import androidx.core.content.ContextCompat
import androidx.lifecycle.LifecycleEventObserver
import androidx.lifecycle.LifecycleOwner
import com.sirim.scanner.data.ocr.FieldConfidence
import com.sirim.scanner.data.ocr.SirimLabelParser
import com.sirim.scanner.ui.model.ScanDraft
import java.io.File
import java.util.concurrent.TimeUnit
import kotlin.math.roundToInt
import kotlinx.coroutines.Dispatchers
import kotlinx.coroutines.launch
import kotlinx.coroutines.withContext


@OptIn(ExperimentalMaterial3Api::class)
@Composable
fun ScannerScreen(
    viewModel: ScannerViewModel,
    onBack: () -> Unit,
    onRecordSaved: (ScanDraft) -> Unit
) {
    val lifecycleOwner = LocalLifecycleOwner.current
    val context = LocalContext.current
    val status by viewModel.status.collectAsState()
    val fields by viewModel.extractedFields.collectAsState()
    val warnings by viewModel.validationWarnings.collectAsState()
    val errors by viewModel.validationErrors.collectAsState()
    val lastDraft by viewModel.lastSavedDraft.collectAsState()
    val batchUiState by viewModel.batchUiState.collectAsState()
    val ocrDebugInfo by viewModel.ocrDebugInfo.collectAsState()
<<<<<<< HEAD
    val duplicateScanState by viewModel.duplicateScanState.collectAsState()
=======
    val captureReviewState by viewModel.captureReviewState.collectAsState()
>>>>>>> e2c72fd3
    var hasCameraPermission by remember {
        mutableStateOf(
            ContextCompat.checkSelfPermission(
                context,
                Manifest.permission.CAMERA
            ) == PackageManager.PERMISSION_GRANTED
        )
    }
    var permissionRequested by rememberSaveable { mutableStateOf(false) }
    val activity = remember(context) { context.findActivity() }
    val permissionLauncher = rememberLauncherForActivityResult(
        contract = ActivityResultContracts.RequestPermission()
    ) { granted ->
        hasCameraPermission = granted
    }
    val shouldShowRationale = !hasCameraPermission && activity?.let {
        ActivityCompat.shouldShowRequestPermissionRationale(it, Manifest.permission.CAMERA)
    } == true
    val showSettingsButton = !hasCameraPermission && !shouldShowRationale && permissionRequested

    LaunchedEffect(hasCameraPermission) {
        if (!hasCameraPermission && !permissionRequested) {
            permissionRequested = true
            permissionLauncher.launch(Manifest.permission.CAMERA)
        }
    }

    DisposableEffect(lifecycleOwner) {
        val observer = LifecycleEventObserver { _, event ->
            if (event == androidx.lifecycle.Lifecycle.Event.ON_RESUME) {
                hasCameraPermission = ContextCompat.checkSelfPermission(
                    context,
                    Manifest.permission.CAMERA
                ) == PackageManager.PERMISSION_GRANTED
            }
        }
        lifecycleOwner.lifecycle.addObserver(observer)
        onDispose { lifecycleOwner.lifecycle.removeObserver(observer) }
    }
    LaunchedEffect(lastDraft) {
        lastDraft?.let {
            onRecordSaved(it)
            viewModel.clearLastSavedDraft()
        }
    }

    val scrollState = rememberScrollState()
    val captureAction = remember { mutableStateOf<(() -> Unit)?>(null) }
    val configuration = LocalConfiguration.current
    val isLandscape = configuration.orientation == Configuration.ORIENTATION_LANDSCAPE
    val previewHeight = remember(configuration.orientation, configuration.screenWidthDp, configuration.screenHeightDp) {
        if (isLandscape) {
            (configuration.screenHeightDp.dp * 0.6f).coerceAtLeast(200.dp)
        } else {
            (configuration.screenWidthDp.dp * 4f / 3f).coerceAtLeast(240.dp)
        }
    }

    Scaffold(
        topBar = {
            TopAppBar(
                title = { Text("SIRIM Scanner") },
                navigationIcon = {
                    TextButton(onClick = onBack) { Text("Back") }
                }
            )
        }
    ) { padding ->
        Column(
            modifier = Modifier
                .padding(padding)
                .fillMaxSize()
                .verticalScroll(scrollState)
                .padding(16.dp),
            verticalArrangement = Arrangement.spacedBy(16.dp)
        ) {
            StatusCard(status = status)
            OcrDebugPanel(debugInfo = ocrDebugInfo)
            BatchControls(
                uiState = batchUiState,
                onToggle = viewModel::setBatchMode,
                onSave = viewModel::saveBatch,
                onClear = viewModel::clearBatchQueue
            )
            if (hasCameraPermission) {
                CameraPreview(
                    modifier = Modifier
                        .fillMaxWidth()
                        .height(previewHeight),
                    lifecycleOwner = lifecycleOwner,
                    viewModel = viewModel,
                    status = status,
                    captureState = captureReviewState,
                    captureAction = captureAction
                )
            } else {
                CameraPermissionCard(
                    modifier = Modifier
                        .fillMaxWidth()
                        .height(previewHeight),
                    title = "Camera access needed",
                    description = if (shouldShowRationale) {
                        "SIRIM Scanner needs the camera to capture label details. Please allow access."
                    } else {
                        "Camera permission is required to continue scanning."
                    },
                    showSettingsButton = showSettingsButton,
                    onRequestPermission = {
                        permissionRequested = true
                        permissionLauncher.launch(Manifest.permission.CAMERA)
                    },
                    onOpenSettings = { openAppSettings(context) },
                    onCheckPermission = {
                        hasCameraPermission = ContextCompat.checkSelfPermission(
                            context,
                            Manifest.permission.CAMERA
                        ) == PackageManager.PERMISSION_GRANTED
                    }
                )
            }

            Button(
                onClick = { captureAction.value?.invoke() },
                enabled = captureReviewState is CaptureReviewState.Live && captureAction.value != null,
                modifier = Modifier
                    .fillMaxWidth()
                    .height(56.dp)
            ) {
                Icon(
                    imageVector = Icons.Rounded.Camera,
                    contentDescription = null,
                    modifier = Modifier.size(24.dp)
                )
                Spacer(modifier = Modifier.width(8.dp))
                Text(
                    when (captureReviewState) {
                        is CaptureReviewState.Saving -> "Saving..."
                        is CaptureReviewState.Review -> "Review below"
                        else -> "Capture Label"
                    },
                    style = MaterialTheme.typography.titleMedium
                )
            }

            when (val reviewState = captureReviewState) {
                is CaptureReviewState.Review -> {
                    CaptureReviewCard(
                        review = reviewState,
                        onRetake = viewModel::onRetake,
                        onConfirm = viewModel::onConfirm
                    )
                }

                CaptureReviewState.Saving -> {
                    CaptureSavingCard()
                }

                CaptureReviewState.Live -> {
                    ExtractedFieldsPanel(
                        fields = fields,
                        warnings = warnings,
                        errors = errors
                    )
                }
            }
        }
    }

    duplicateScanState?.let { duplicate ->
        AlertDialog(
            onDismissRequest = { viewModel.discardDuplicate() },
            title = { Text("Duplicate Serial Detected") },
            text = {
                Text(
                    "Serial ${duplicate.serial} already exists. Keep to save this scan as a duplicate or discard to ignore it."
                )
            },
            confirmButton = {
                TextButton(onClick = { viewModel.keepDuplicate() }) {
                    Text("Keep")
                }
            },
            dismissButton = {
                TextButton(onClick = { viewModel.discardDuplicate() }) {
                    Text("Discard")
                }
            }
        )
    }
}

@Composable
private fun BatchControls(
    uiState: BatchUiState,
    onToggle: (Boolean) -> Unit,
    onSave: () -> Unit,
    onClear: () -> Unit
) {
    Card(
        modifier = Modifier.fillMaxWidth(),
        colors = CardDefaults.cardColors(containerColor = MaterialTheme.colorScheme.surfaceVariant)
    ) {
        Column(modifier = Modifier.padding(16.dp), verticalArrangement = Arrangement.spacedBy(12.dp)) {
            Row(horizontalArrangement = Arrangement.SpaceBetween, modifier = Modifier.fillMaxWidth()) {
                Column {
                    Text("Batch mode", style = MaterialTheme.typography.titleSmall)
                    Text("Queued ${uiState.queued.size}", style = MaterialTheme.typography.bodySmall)
                }
                Switch(checked = uiState.enabled, onCheckedChange = onToggle)
            }

            if (uiState.queued.isNotEmpty()) {
                LazyRow(horizontalArrangement = Arrangement.spacedBy(8.dp)) {
                    items(uiState.queued, key = { it.serial + it.capturedAt }) { item ->
                        AssistChip(
                            onClick = {},
                            label = {
                                Text("${item.serial} • ${(item.confidence * 100).roundToInt()}%")
                            }
                        )
                    }
                }
            }

            Row(horizontalArrangement = Arrangement.spacedBy(12.dp), modifier = Modifier.fillMaxWidth()) {
                Button(
                    onClick = onSave,
                    enabled = uiState.enabled && uiState.queued.isNotEmpty(),
                    modifier = Modifier.weight(1f)
                ) { Text("Save Batch") }
                TextButton(
                    onClick = onClear,
                    enabled = uiState.queued.isNotEmpty(),
                    modifier = Modifier.weight(1f)
                ) { Text("Clear Queue") }
            }
        }
    }
}

@Composable
private fun CameraPermissionCard(
    modifier: Modifier = Modifier,
    title: String,
    description: String,
    showSettingsButton: Boolean,
    onRequestPermission: () -> Unit,
    onOpenSettings: () -> Unit,
    onCheckPermission: () -> Unit
) {
    Card(
        modifier = modifier,
        colors = CardDefaults.cardColors(containerColor = MaterialTheme.colorScheme.errorContainer)
    ) {
        Column(
            modifier = Modifier
                .fillMaxWidth()
                .padding(24.dp),
            verticalArrangement = Arrangement.spacedBy(16.dp),
            horizontalAlignment = Alignment.CenterHorizontally
        ) {
            Icon(
                imageVector = Icons.Rounded.Warning,
                contentDescription = null,
                tint = MaterialTheme.colorScheme.onErrorContainer,
                modifier = Modifier.size(48.dp)
            )
            Text(
                text = title,
                style = MaterialTheme.typography.titleMedium,
                color = MaterialTheme.colorScheme.onErrorContainer,
                fontWeight = FontWeight.SemiBold
            )
            Text(
                text = description,
                style = MaterialTheme.typography.bodyMedium,
                color = MaterialTheme.colorScheme.onErrorContainer
            )
            Button(onClick = onRequestPermission, modifier = Modifier.fillMaxWidth()) {
                Text("Grant permission")
            }
            if (showSettingsButton) {
                OutlinedButton(
                    onClick = onOpenSettings,
                    modifier = Modifier.fillMaxWidth()
                ) {
                    Text("Open app settings")
                }
                TextButton(onClick = onCheckPermission) {
                    Text("I've granted permission")
                }
            }
        }
    }
}

private fun openAppSettings(context: Context) {
    val intent = Intent(Settings.ACTION_APPLICATION_DETAILS_SETTINGS).apply {
        data = Uri.fromParts("package", context.packageName, null)
        addFlags(Intent.FLAG_ACTIVITY_NEW_TASK)
    }
    context.startActivity(intent)
}

private tailrec fun Context.findActivity(): Activity? = when (this) {
    is Activity -> this
    is ContextWrapper -> baseContext.findActivity()
    else -> null
}

@Composable
private fun StatusCard(status: ScanStatus) {
    Card(
        modifier = Modifier.fillMaxWidth(),
        colors = CardDefaults.cardColors(containerColor = MaterialTheme.colorScheme.surfaceVariant)
    ) {
        Column(modifier = Modifier.padding(16.dp), verticalArrangement = Arrangement.spacedBy(12.dp)) {
            Text(
                text = status.message.ifBlank { "Point the camera at the SIRIM label" },
                style = MaterialTheme.typography.titleMedium,
                fontWeight = FontWeight.SemiBold
            )
            LinearProgressIndicator(
                progress = { status.confidence.coerceIn(0f, 1f) },
                modifier = Modifier.fillMaxWidth(),
                trackColor = MaterialTheme.colorScheme.onSurface.copy(alpha = 0.1f),
                color = when {
                    status.confidence >= 0.8f -> MaterialTheme.colorScheme.primary
                    status.confidence >= 0.5f -> MaterialTheme.colorScheme.secondary
                    else -> MaterialTheme.colorScheme.error
                }
            )
            Row(horizontalArrangement = Arrangement.spacedBy(16.dp)) {
                Text("Confidence ${(status.confidence * 100).toInt()}%", style = MaterialTheme.typography.bodyMedium)
                Text("Frames ${status.frames}", style = MaterialTheme.typography.bodyMedium)
                Text("State ${status.state.name}", style = MaterialTheme.typography.bodyMedium)
            }
        }
    }
}

@Composable
private fun ExtractedFieldsPanel(
    fields: Map<String, FieldConfidence>,
    warnings: Map<String, String>,
    errors: Map<String, String>
) {
    if (fields.isEmpty() && warnings.isEmpty() && errors.isEmpty()) {
        return
    }
    Card(
        modifier = Modifier
            .fillMaxWidth()
            .heightIn(min = 160.dp),
        colors = CardDefaults.cardColors(containerColor = MaterialTheme.colorScheme.surfaceVariant)
    ) {
        Column(
            modifier = Modifier
                .padding(16.dp)
                .verticalScroll(rememberScrollState()),
            verticalArrangement = Arrangement.spacedBy(8.dp)
        ) {
            Text("Recognized Fields", style = MaterialTheme.typography.titleMedium)
            fields.forEach { (key, confidence) ->
                FieldRow(
                    label = SirimLabelParser.prettifyKey(key),
                    confidence = confidence,
                    warning = warnings[key],
                    error = errors[key]
                )
            }
            if (warnings.isNotEmpty()) {
                Spacer(modifier = Modifier.height(8.dp))
                warnings.forEach { (field, message) ->
                    WarningRow(title = "Warning for ${SirimLabelParser.prettifyKey(field)}", message = message)
                }
            }
            if (errors.isNotEmpty()) {
                Spacer(modifier = Modifier.height(8.dp))
                errors.forEach { (field, message) ->
                    WarningRow(title = "Error for ${SirimLabelParser.prettifyKey(field)}", message = message, color = MaterialTheme.colorScheme.error)
                }
            }
        }
    }
}

@Composable
private fun FieldRow(
    label: String,
    confidence: FieldConfidence,
    warning: String?,
    error: String?
) {
    val indicatorColor = when {
        error != null -> MaterialTheme.colorScheme.error
        confidence.confidence >= 0.8f -> MaterialTheme.colorScheme.primary
        confidence.confidence >= 0.5f -> MaterialTheme.colorScheme.secondary
        else -> MaterialTheme.colorScheme.tertiary
    }
    Column(
        modifier = Modifier
            .fillMaxWidth()
            .background(
                color = MaterialTheme.colorScheme.surface,
                shape = RoundedCornerShape(8.dp)
            )
            .padding(12.dp)
    ) {
        Row(verticalAlignment = Alignment.CenterVertically, horizontalArrangement = Arrangement.spacedBy(8.dp)) {
            Canvas(modifier = Modifier.size(12.dp)) {
                drawCircle(color = indicatorColor)
            }
            Text(label, style = MaterialTheme.typography.titleSmall, fontWeight = FontWeight.SemiBold)
            Spacer(modifier = Modifier.weight(1f))
            Text("${(confidence.confidence * 100).toInt()}%", style = MaterialTheme.typography.bodySmall)
        }
        Spacer(modifier = Modifier.height(4.dp))
        Text(confidence.value.ifBlank { "—" }, style = MaterialTheme.typography.bodyMedium)
        AnimatedVisibility(visible = warning != null || error != null, enter = fadeIn(), exit = fadeOut()) {
            Column(verticalArrangement = Arrangement.spacedBy(2.dp)) {
                warning?.let { Text(it, style = MaterialTheme.typography.bodySmall.copy(color = MaterialTheme.colorScheme.tertiary)) }
                error?.let { Text(it, style = MaterialTheme.typography.bodySmall.copy(color = MaterialTheme.colorScheme.error)) }
            }
        }
    }
}

@Composable
private fun WarningRow(title: String, message: String, color: Color = MaterialTheme.colorScheme.tertiary) {
    Column(modifier = Modifier.fillMaxWidth()) {
        Text(title, style = MaterialTheme.typography.labelMedium.copy(color = color, fontWeight = FontWeight.SemiBold))
        Text(message, style = MaterialTheme.typography.bodySmall.copy(color = color))
    }
}

@Composable
private fun CameraPreview(
    modifier: Modifier = Modifier,
    lifecycleOwner: LifecycleOwner,
    viewModel: ScannerViewModel,
    status: ScanStatus,
    captureState: CaptureReviewState,
    captureAction: MutableState<(() -> Unit)?>
) {
    val context = LocalContext.current
    val scope = rememberCoroutineScope()
    val cameraProviderFuture = remember { ProcessCameraProvider.getInstance(context) }
    val previewView = remember {
        PreviewView(context).apply {
            scaleType = PreviewView.ScaleType.FILL_CENTER
        }
    }
    val camera = remember { mutableStateOf<Camera?>(null) }
    val flashEnabled = rememberSaveable { mutableStateOf(false) }
    val zoomRatio = rememberSaveable { mutableFloatStateOf(1f) }
    val exposureCompensation = rememberSaveable { mutableFloatStateOf(0f) }
    val imageCapture = remember {
        ImageCapture.Builder()
            .setCaptureMode(ImageCapture.CAPTURE_MODE_MINIMIZE_LATENCY)
            .build()
    }

    DisposableEffect(lifecycleOwner) {
        val executor = ContextCompat.getMainExecutor(context)
        val listener = Runnable {
            val cameraProvider = cameraProviderFuture.get()
            cameraProvider.unbindAll()
            val preview = Preview.Builder().build().also {
                it.setSurfaceProvider(previewView.surfaceProvider)
            }
            val analysis = ImageAnalysis.Builder()
                .setBackpressureStrategy(ImageAnalysis.STRATEGY_KEEP_ONLY_LATEST)
                .build().apply {
                    setAnalyzer(executor) { image ->
                        viewModel.analyzeImage(image)
                    }
                }
            val boundCamera = cameraProvider.bindToLifecycle(
                lifecycleOwner,
                CameraSelector.DEFAULT_BACK_CAMERA,
                preview,
                analysis,
                imageCapture
            )
            camera.value = boundCamera
            enableTapToFocus(previewView, boundCamera.cameraControl, previewView.meteringPointFactory)
        }
        cameraProviderFuture.addListener(listener, executor)

        onDispose {
            captureAction.value = null
            runCatching { cameraProviderFuture.get().unbindAll() }
        }
    }

    LaunchedEffect(flashEnabled.value) {
        camera.value?.cameraControl?.enableTorch(flashEnabled.value)
    }

    LaunchedEffect(zoomRatio.floatValue) {
        camera.value?.cameraControl?.setZoomRatio(zoomRatio.floatValue.coerceAtLeast(1f))
    }

    LaunchedEffect(exposureCompensation.floatValue) {
        camera.value?.cameraControl?.setExposureCompensationIndex(exposureCompensation.floatValue.toInt())
    }

    LaunchedEffect(captureState, imageCapture) {
        captureAction.value = if (captureState is CaptureReviewState.Live) {
            {
                captureAction.value = null
                val executor = ContextCompat.getMainExecutor(context)
                val photoFile = File.createTempFile("sirim_capture_", ".jpg", context.cacheDir)
                val outputOptions = ImageCapture.OutputFileOptions.Builder(photoFile).build()
                imageCapture.takePicture(
                    outputOptions,
                    executor,
                    object : ImageCapture.OnImageSavedCallback {
                        override fun onImageSaved(outputFileResults: ImageCapture.OutputFileResults) {
                            scope.launch(Dispatchers.IO) {
                                val bytes = runCatching { photoFile.readBytes() }.getOrNull()
                                photoFile.delete()
                                withContext(Dispatchers.Main) {
                                    if (bytes != null) {
                                        viewModel.onCapture(bytes)
                                    } else {
                                        viewModel.onCaptureError("Unable to read captured image")
                                    }
                                }
                            }
                        }

                        override fun onError(exception: ImageCaptureException) {
                            photoFile.delete()
                            viewModel.onCaptureError("Capture failed: ${exception.message}")
                        }
                    }
                )
            }
        } else {
            null
        }
    }

    Column(modifier = modifier, verticalArrangement = Arrangement.spacedBy(8.dp)) {
        Box(modifier = Modifier.weight(1f)) {
            AndroidView(
                factory = { previewView },
                modifier = Modifier.fillMaxSize()
            )
            ScannerOverlay(status = status)
        }
        Row(modifier = Modifier.fillMaxWidth(), horizontalArrangement = Arrangement.SpaceBetween, verticalAlignment = Alignment.CenterVertically) {
            IconButton(onClick = { flashEnabled.value = !flashEnabled.value }) {
                Icon(
                    imageVector = if (flashEnabled.value) Icons.Rounded.Bolt else Icons.Rounded.FlashOff,
                    contentDescription = if (flashEnabled.value) "Flash on" else "Flash off"
                )
            }
            ZoomSlider(
                value = zoomRatio.floatValue,
                onValueChange = { zoomRatio.floatValue = it },
                range = 1f..4f,
                label = "Zoom",
                steps = 8
            )
        }
        camera.value?.cameraInfo?.exposureState?.let { exposureState ->
            ZoomSlider(
                value = exposureCompensation.floatValue,
                onValueChange = {
                    val rounded = it.roundToInt().toFloat()
                    exposureCompensation.floatValue = rounded.coerceIn(
                        exposureState.exposureCompensationRange.lower.toFloat(),
                        exposureState.exposureCompensationRange.upper.toFloat()
                    )
                },
                range = exposureState.exposureCompensationRange.lower.toFloat()..exposureState.exposureCompensationRange.upper.toFloat(),
                label = "Exposure",
                steps = (exposureState.exposureCompensationRange.upper - exposureState.exposureCompensationRange.lower)
            )
        }
    }
}

@Composable
private fun CaptureReviewCard(
    review: CaptureReviewState.Review,
    onRetake: () -> Unit,
    onConfirm: () -> Unit
) {
    val previewBitmap = remember(review.imageBytes) {
        review.imageBytes?.let { bytes ->
            BitmapFactory.decodeByteArray(bytes, 0, bytes.size)
        }
    }

    DisposableEffect(previewBitmap) {
        onDispose { previewBitmap?.recycle() }
    }

    Card(
        modifier = Modifier.fillMaxWidth(),
        colors = CardDefaults.cardColors(containerColor = MaterialTheme.colorScheme.secondaryContainer)
    ) {
        Column(
            modifier = Modifier
                .fillMaxWidth()
                .padding(16.dp),
            verticalArrangement = Arrangement.spacedBy(16.dp)
        ) {
            Text(
                text = "Review capture",
                style = MaterialTheme.typography.titleMedium,
                fontWeight = FontWeight.SemiBold
            )
            Box(
                modifier = Modifier
                    .fillMaxWidth()
                    .heightIn(min = 180.dp)
                    .clip(RoundedCornerShape(16.dp))
            ) {
                if (previewBitmap != null) {
                    Image(
                        bitmap = previewBitmap.asImageBitmap(),
                        contentDescription = "Captured preview",
                        modifier = Modifier.fillMaxSize(),
                        contentScale = ContentScale.Crop
                    )
                } else {
                    Box(
                        modifier = Modifier.fillMaxSize(),
                        contentAlignment = Alignment.Center
                    ) {
                        Text("Preview unavailable", style = MaterialTheme.typography.bodyMedium)
                    }
                }
            }

            Text(
                text = "Confidence ${(review.confidence * 100).roundToInt()}%",
                style = MaterialTheme.typography.bodyMedium
            )

            HorizontalDivider()

            Column(verticalArrangement = Arrangement.spacedBy(8.dp)) {
                review.fields.forEach { (key, confidence) ->
                    FieldRow(
                        label = SirimLabelParser.prettifyKey(key),
                        confidence = confidence,
                        warning = review.warnings[key],
                        error = review.errors[key]
                    )
                }
                if (review.warnings.isNotEmpty()) {
                    review.warnings.forEach { (field, message) ->
                        WarningRow(
                            title = "Warning for ${SirimLabelParser.prettifyKey(field)}",
                            message = message
                        )
                    }
                }
                if (review.errors.isNotEmpty()) {
                    review.errors.forEach { (field, message) ->
                        WarningRow(
                            title = "Error for ${SirimLabelParser.prettifyKey(field)}",
                            message = message,
                            color = MaterialTheme.colorScheme.error
                        )
                    }
                }
            }

            Row(
                modifier = Modifier.fillMaxWidth(),
                horizontalArrangement = Arrangement.spacedBy(12.dp)
            ) {
                OutlinedButton(
                    onClick = onRetake,
                    modifier = Modifier.weight(1f)
                ) {
                    Icon(Icons.Rounded.Refresh, contentDescription = null)
                    Spacer(modifier = Modifier.width(8.dp))
                    Text("Retake")
                }
                Button(
                    onClick = onConfirm,
                    enabled = review.errors.isEmpty(),
                    modifier = Modifier.weight(1f)
                ) {
                    Icon(Icons.Rounded.Check, contentDescription = null)
                    Spacer(modifier = Modifier.width(8.dp))
                    Text(if (review.errors.isEmpty()) "Confirm" else "Fix errors")
                }
            }
        }
    }
}

@Composable
private fun CaptureSavingCard() {
    Card(
        modifier = Modifier.fillMaxWidth(),
        colors = CardDefaults.cardColors(containerColor = MaterialTheme.colorScheme.surfaceVariant)
    ) {
        Column(
            modifier = Modifier
                .fillMaxWidth()
                .padding(24.dp),
            horizontalAlignment = Alignment.CenterHorizontally,
            verticalArrangement = Arrangement.spacedBy(12.dp)
        ) {
            CircularProgressIndicator()
            Text("Saving capture...", style = MaterialTheme.typography.titleMedium)
        }
    }
}

private fun enableTapToFocus(
    previewView: PreviewView,
    cameraControl: androidx.camera.core.CameraControl,
    meteringPointFactory: MeteringPointFactory
) {
    previewView.afterMeasured {
        setOnTouchListener { _: View, event: MotionEvent ->
            if (event.action != MotionEvent.ACTION_UP) return@setOnTouchListener true
            val point = meteringPointFactory.createPoint(event.x, event.y)
            val action = FocusMeteringAction.Builder(point)
                .setAutoCancelDuration(3, TimeUnit.SECONDS)
                .build()
            cameraControl.startFocusAndMetering(action)
            performHapticFeedback(HapticFeedbackConstants.CLOCK_TICK)
            true
        }
    }
}

@Composable
private fun ZoomSlider(
    value: Float,
    onValueChange: (Float) -> Unit,
    range: ClosedFloatingPointRange<Float>,
    label: String,
    modifier: Modifier = Modifier,
    steps: Int = 0
) {
    Column(modifier = modifier.fillMaxWidth()) {
        Row(verticalAlignment = Alignment.CenterVertically, horizontalArrangement = Arrangement.spacedBy(8.dp)) {
            Text(label, style = MaterialTheme.typography.labelMedium)
            Text(String.format("%.1f", value), style = MaterialTheme.typography.bodySmall)
        }
        Slider(
            value = value,
            onValueChange = onValueChange,
            valueRange = range,
            steps = steps
        )
    }
}

@Composable
private fun ScannerOverlay(status: ScanStatus) {
    Canvas(modifier = Modifier.fillMaxSize()) {
        val padding = 48.dp.toPx()
        val width = size.width - padding * 2
        val height = size.height - padding * 2
        drawRoundRect(
            color = when (status.state) {
                ScanState.Ready, ScanState.Persisted -> Color(0xFF4CAF50)
                ScanState.Partial -> Color(0xFFFFC107)
                ScanState.Error, ScanState.Duplicate -> Color(0xFFF44336)
                else -> Color.White.copy(alpha = 0.6f)
            },
            topLeft = androidx.compose.ui.geometry.Offset(padding, padding),
            size = androidx.compose.ui.geometry.Size(width, height),
            style = Stroke(width = 4.dp.toPx(), cap = StrokeCap.Round)
        )
    }
}

private fun View.afterMeasured(block: View.() -> Unit) {
    if (width > 0 && height > 0) {
        block()
    } else {
        addOnLayoutChangeListener(object : View.OnLayoutChangeListener {
            override fun onLayoutChange(
                v: View?,
                left: Int,
                top: Int,
                right: Int,
                bottom: Int,
                oldLeft: Int,
                oldTop: Int,
                oldRight: Int,
                oldBottom: Int
            ) {
                if (width > 0 && height > 0) {
                    removeOnLayoutChangeListener(this)
                    block()
                }
            }
        })
    }
}<|MERGE_RESOLUTION|>--- conflicted
+++ resolved
@@ -131,11 +131,8 @@
     val lastDraft by viewModel.lastSavedDraft.collectAsState()
     val batchUiState by viewModel.batchUiState.collectAsState()
     val ocrDebugInfo by viewModel.ocrDebugInfo.collectAsState()
-<<<<<<< HEAD
     val duplicateScanState by viewModel.duplicateScanState.collectAsState()
-=======
     val captureReviewState by viewModel.captureReviewState.collectAsState()
->>>>>>> e2c72fd3
     var hasCameraPermission by remember {
         mutableStateOf(
             ContextCompat.checkSelfPermission(
