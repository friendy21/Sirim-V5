package com.sirim.scanner.ui.screens.scanner

import android.graphics.Bitmap
import androidx.camera.core.ImageProxy
import androidx.lifecycle.ViewModel
import androidx.lifecycle.ViewModelProvider
import androidx.lifecycle.viewModelScope
import com.sirim.scanner.data.db.SirimRecord
import com.sirim.scanner.data.ocr.FieldConfidence
import com.sirim.scanner.data.ocr.OcrFailureReason
import com.sirim.scanner.data.ocr.LabelAnalyzer
import com.sirim.scanner.data.ocr.OcrResult
import com.sirim.scanner.data.ocr.toJpegByteArray
import com.sirim.scanner.data.repository.SirimRepository
import com.sirim.scanner.data.validation.FieldValidator
import com.sirim.scanner.data.validation.ValidationResult
import com.sirim.scanner.ui.model.ScanDraft
import java.util.LinkedHashMap
import java.util.concurrent.atomic.AtomicBoolean
import kotlinx.coroutines.CoroutineScope
import kotlinx.coroutines.flow.MutableStateFlow
import kotlinx.coroutines.flow.SharingStarted
import kotlinx.coroutines.flow.StateFlow
import kotlinx.coroutines.flow.asStateFlow
import kotlinx.coroutines.flow.combine
import kotlinx.coroutines.flow.stateIn
import kotlinx.coroutines.launch
import kotlinx.coroutines.sync.Mutex
import kotlinx.coroutines.sync.withLock

class ScannerViewModel private constructor(
    private val repository: SirimRepository,
    private val analyzer: LabelAnalyzer,
    private val appScope: CoroutineScope
) : ViewModel() {

    private val processing = AtomicBoolean(false)

    private val _extractedFields = MutableStateFlow<Map<String, FieldConfidence>>(emptyMap())
    val extractedFields: StateFlow<Map<String, FieldConfidence>> = _extractedFields.asStateFlow()

    private val _validationWarnings = MutableStateFlow<Map<String, String>>(emptyMap())
    val validationWarnings: StateFlow<Map<String, String>> = _validationWarnings.asStateFlow()

    private val _validationErrors = MutableStateFlow<Map<String, String>>(emptyMap())
    val validationErrors: StateFlow<Map<String, String>> = _validationErrors.asStateFlow()

    private val _status = MutableStateFlow(ScanStatus())
    val status: StateFlow<ScanStatus> = _status.asStateFlow()

    private val _ocrDebugInfo = MutableStateFlow(OcrDebugInfo())
    val ocrDebugInfo: StateFlow<OcrDebugInfo> = _ocrDebugInfo.asStateFlow()

    private val _lastSavedDraft = MutableStateFlow<ScanDraft?>(null)
    val lastSavedDraft: StateFlow<ScanDraft?> = _lastSavedDraft.asStateFlow()

    private val _duplicateScanState = MutableStateFlow<DuplicateScanState?>(null)
    val duplicateScanState: StateFlow<DuplicateScanState?> = _duplicateScanState.asStateFlow()

    private val duplicateCandidate = MutableStateFlow<DuplicateCandidate?>(null)

    private val _batchMode = MutableStateFlow(false)
    private val _batchQueue = MutableStateFlow<List<PendingRecord>>(emptyList())
    private val batchMutex = Mutex()

    private val _captureReviewState = MutableStateFlow<CaptureReviewState>(CaptureReviewState.Live)
    val captureReviewState: StateFlow<CaptureReviewState> = _captureReviewState.asStateFlow()

    private var latestPending: PendingRecord? = null
    private var reviewPending: PendingRecord? = null

    val batchUiState: StateFlow<BatchUiState> = combine(_batchMode, _batchQueue) { enabled, queue ->
        BatchUiState(
            enabled = enabled,
            queued = queue.map { BatchQueueItem(it.serial, it.timestamp, it.captureConfidence) }
        )
    }.stateIn(viewModelScope, SharingStarted.Eagerly, BatchUiState())

    fun setBatchMode(enabled: Boolean) {
        if (_batchMode.value == enabled) return
        _batchMode.value = enabled
        _status.value = _status.value.copy(
            state = if (enabled) ScanState.Ready else ScanState.Idle,
            message = if (enabled) "Batch mode enabled" else "Batch mode disabled"
        )
    }

    fun clearBatchQueue() {
        viewModelScope.launch {
            val cleared = batchMutex.withLock {
                if (_batchQueue.value.isEmpty()) {
                    return@withLock false
                }
                _batchQueue.value = emptyList()
                true
            }
            if (cleared) {
                _status.value = _status.value.copy(state = ScanState.Idle, message = "Batch queue cleared")
            }
        }
    }

    fun saveBatch() {
        appScope.launch {
            val queued = batchMutex.withLock {
                if (_batchQueue.value.isEmpty()) {
                    return@withLock emptyList()
                }
                val snapshot = _batchQueue.value
                _batchQueue.value = emptyList()
                snapshot
            }
            if (queued.isEmpty()) {
                _status.value = _status.value.copy(message = "Batch queue is empty")
                return@launch
            }
            val savedIds = mutableListOf<Long>()
            val skippedSerials = mutableListOf<String>()
            var totalConfidence = 0f
            var lastDraft: ScanDraft? = null
            queued.forEach { pending ->
                val duplicate = repository.findBySerial(pending.serial)
                if (duplicate != null) {
                    skippedSerials += pending.serial
                    return@forEach
                }
                val imagePath = pending.imageBytes?.let { repository.persistImage(it) }
                val record = pending.toRecord(imagePath)
                val id = repository.upsert(record)
                savedIds += id
                totalConfidence += pending.captureConfidence
                lastDraft = pending.toDraft(id, imagePath)
            }
            _batchMode.value = false
            if (savedIds.isNotEmpty()) {
                _lastSavedDraft.value = lastDraft
            }
            val message = when {
                savedIds.isNotEmpty() && skippedSerials.isNotEmpty() ->
                    "${savedIds.size} saved, ${skippedSerials.size} duplicates skipped"
                savedIds.isNotEmpty() -> "Batch saved (${savedIds.size} records)"
                skippedSerials.isNotEmpty() -> "Skipped duplicates: ${skippedSerials.joinToString()}"
                else -> "No records saved"
            }
            val averageConfidence = if (savedIds.isNotEmpty()) {
                (totalConfidence / savedIds.size).coerceIn(0f, 1f)
            } else {
                _status.value.confidence
            }
            _status.value = _status.value.copy(
                state = if (skippedSerials.isEmpty()) ScanState.Persisted else ScanState.Duplicate,
                message = message,
                confidence = averageConfidence
            )
        }
    }

    fun analyzeImage(imageProxy: ImageProxy) {
        if (_captureReviewState.value !is CaptureReviewState.Live) {
            imageProxy.close()
            return
        }
        if (!processing.compareAndSet(false, true)) {
            imageProxy.close()
            return
        }
        try {
            viewModelScope.launch {
                try {
                    val result = analyzer.analyze(imageProxy)
                    if (result !is OcrResult.Skipped) {
                        _status.value = _status.value.copy(
                            state = ScanState.Scanning,
                            message = "Analyzing frame...",
                            confidence = 0f
                        )
                    }
                    when (result) {
                        is OcrResult.Success -> handleResult(result)
                        is OcrResult.Partial -> handleResult(result)
                        is OcrResult.Failure -> handleFailure(result)
                        OcrResult.Empty -> {
                            _status.value = ScanStatus(state = ScanState.Idle, message = "Align the label within the guide")
                            _extractedFields.value = emptyMap()
                            _validationWarnings.value = emptyMap()
                            _validationErrors.value = emptyMap()
                        }
                        OcrResult.Skipped -> {
                            // No-op: frame skipped to throttle analysis rate.
                        }
                    }
                } catch (ex: Exception) {
                    _status.value = ScanStatus(state = ScanState.Error, message = "Scan failed: ${ex.message ?: "Unknown error"}")
                } finally {
                    imageProxy.close()
                    processing.set(false)
                }
            }
        } catch (ex: Exception) {
            imageProxy.close()
            processing.set(false)
            throw ex
        }
    }

    private suspend fun handleResult(result: OcrResult) {
        try {
            // Extract debug information
            val startTime = System.currentTimeMillis()

            val fields = when (result) {
                is OcrResult.Success -> result.fields
                is OcrResult.Partial -> result.fields
                else -> emptyMap()
            }
            if (fields.isEmpty()) {
                _status.value = ScanStatus(state = ScanState.Scanning, message = "Still searching for readable text")
                latestPending = null
                return
            }

            val validation = FieldValidator.validate(fields)
            _extractedFields.value = validation.sanitized
            _validationWarnings.value = validation.warnings
            _validationErrors.value = validation.errors

            // Update debug info
            val rawText = fields.values.joinToString("\n") { it.value }
            val detectedWords = rawText.split(Regex("\\s+")).filter { it.isNotBlank() }
            val qrCode = when (result) {
                is OcrResult.Success -> result.qrCode
                is OcrResult.Partial -> result.qrCode
                else -> null
            }

            _ocrDebugInfo.value = OcrDebugInfo(
                rawText = rawText,
                detectedWords = detectedWords,
                qrCodeValue = qrCode,
                barcodeFormat = if (qrCode != null) "QR Code" else null,
                processingTimeMs = System.currentTimeMillis() - startTime
            )

            val baseStatus = when (result) {
                is OcrResult.Success -> ScanState.Ready
                is OcrResult.Partial -> ScanState.Partial
                else -> ScanState.Scanning
            }

            val message = when {
                validation.errors.isNotEmpty() -> "Review highlighted fields"
                result is OcrResult.Partial -> "Hold steady for clearer capture"
                else -> "Tap capture to review"
            }

            _status.value = ScanStatus(
                state = baseStatus,
                message = message,
                confidence = when (result) {
                    is OcrResult.Success -> result.confidence
                    is OcrResult.Partial -> result.confidence
                    else -> 0f
                },
                frames = when (result) {
                    is OcrResult.Success -> result.frames
                    is OcrResult.Partial -> result.frames
                    else -> 0
                }
            )

            latestPending = buildPending(validation, result)
        } finally {
            recycleResultBitmap(result)
        }
    }

    private fun buildPending(validation: ValidationResult, result: OcrResult): PendingRecord? {
        val serialConfidence = validation.sanitized["sirimSerialNo"] ?: return null
        if (serialConfidence.value.isBlank()) {
            return null
        }
        val imageBytes = when (result) {
            is OcrResult.Success -> result.bitmap?.toJpegByteArray()
            is OcrResult.Partial -> result.bitmap?.toJpegByteArray()
            else -> null
        }
        val confidence = when (result) {
            is OcrResult.Success -> result.confidence
            is OcrResult.Partial -> result.confidence
            else -> 0f
        }
        return PendingRecord(
            serial = serialConfidence.value,
            fields = validation.sanitized.mapValues { it.value.copy() },
            imageBytes = imageBytes,
            timestamp = System.currentTimeMillis(),
            captureConfidence = confidence
        )
    }

    private fun handleFailure(result: OcrResult.Failure) {
        _extractedFields.value = emptyMap()
        _validationWarnings.value = emptyMap()
        _validationErrors.value = emptyMap()
        val (state, message) = when (result.reason) {
            OcrFailureReason.Preprocessing -> ScanState.Error to "Unable to stabilise the frame. Adjust distance or lighting."
        }
        _status.value = ScanStatus(state = state, message = message, confidence = 0f, frames = 0)
    }

    private suspend fun processPending(pending: PendingRecord) {
        val duplicate = repository.findBySerial(pending.serial)
        if (duplicate != null) {
            _status.value = _status.value.copy(state = ScanState.Duplicate, message = "Duplicate serial detected: ${pending.serial}")
            return
        }
<<<<<<< HEAD
        val sanitizedCopy = validation.sanitized.mapValues { it.value.copy() }
        val pending = PendingRecord(
            serial = serialConfidence.value,
            fields = sanitizedCopy,
            imageBytes = result.bitmap?.toJpegByteArray(),
            timestamp = System.currentTimeMillis(),
            captureConfidence = result.confidence
        )
        appScope.launch {
            val duplicate = repository.findBySerial(pending.serial)
            if (duplicate != null) {
                duplicateCandidate.value = DuplicateCandidate(pending, duplicate)
                _duplicateScanState.value = DuplicateScanState(serial = pending.serial)
                _status.value = _status.value.copy(
                    state = ScanState.Duplicate,
                    message = "Duplicate serial detected: ${pending.serial}",
                    confidence = pending.captureConfidence
                )
                return@launch
            }
            if (_batchMode.value) {
                val queueSize = addToBatchQueue(pending)
                if (queueSize == null) {
                    _status.value = _status.value.copy(
                        state = ScanState.Duplicate,
                        message = "${pending.serial} already queued",
                        confidence = pending.captureConfidence
                    )
                    return@launch
                }
=======
        if (_batchMode.value) {
            val queueSize = addToBatchQueue(pending)
            if (queueSize == null) {
>>>>>>> e2c72fd3
                _status.value = _status.value.copy(
                    state = ScanState.Duplicate,
                    message = "${pending.serial} already queued",
                    confidence = pending.captureConfidence
                )
                return
            }
            _status.value = _status.value.copy(
                state = ScanState.Ready,
                message = "Queued ${pending.serial} ($queueSize pending)",
                confidence = pending.captureConfidence
            )
        } else {
            persistPending(pending)
        }
    }

    private suspend fun persistPending(pending: PendingRecord) {
        val imagePath = pending.imageBytes?.let { repository.persistImage(it) }
        val record = pending.toRecord(imagePath)
        val id = repository.upsert(record)
        _lastSavedDraft.value = pending.toDraft(id, imagePath)
        _status.value = _status.value.copy(
            state = ScanState.Persisted,
            message = "Record saved (${pending.serial})",
            confidence = pending.captureConfidence
        )
    }

    fun onCapture(imageBytes: ByteArray?) {
        if (_captureReviewState.value !is CaptureReviewState.Live) {
            return
        }
        val fields = _extractedFields.value
        val pending = latestPending ?: run {
            _status.value = _status.value.copy(
                state = ScanState.Error,
                message = "No readable serial detected"
            )
            return
        }
        if (fields.isEmpty()) {
            _status.value = _status.value.copy(
                state = ScanState.Error,
                message = "No fields available to capture"
            )
            return
        }
        val combined = pending.copy(imageBytes = imageBytes ?: pending.imageBytes)
        reviewPending = combined
        _captureReviewState.value = CaptureReviewState.Review(
            imageBytes = combined.imageBytes,
            fields = fields,
            warnings = _validationWarnings.value,
            errors = _validationErrors.value,
            confidence = combined.captureConfidence
        )
        _status.value = _status.value.copy(
            state = ScanState.Ready,
            message = if (_validationErrors.value.isEmpty()) {
                "Review capture before saving"
            } else {
                "Fix highlighted issues before saving"
            },
            confidence = combined.captureConfidence
        )
    }

    fun onRetake() {
        reviewPending = null
        latestPending = null
        _captureReviewState.value = CaptureReviewState.Live
        _status.value = _status.value.copy(
            state = ScanState.Idle,
            message = "Align the label within the guide"
        )
    }

    fun onConfirm() {
        val pending = reviewPending ?: run {
            _status.value = _status.value.copy(
                state = ScanState.Error,
                message = "Nothing to save"
            )
            return
        }
        if (_validationErrors.value.isNotEmpty()) {
            _status.value = _status.value.copy(
                state = ScanState.Error,
                message = "Resolve validation errors before saving"
            )
            return
        }
        _captureReviewState.value = CaptureReviewState.Saving
        reviewPending = null
        latestPending = null
        appScope.launch {
            try {
                processPending(pending)
            } finally {
                _captureReviewState.value = CaptureReviewState.Live
            }
        }
    }

    fun onCaptureError(message: String) {
        _captureReviewState.value = CaptureReviewState.Live
        _status.value = ScanStatus(state = ScanState.Error, message = message)
    }

    fun clearLastSavedDraft() {
        _lastSavedDraft.value = null
    }

    fun keepDuplicate() {
        val candidate = duplicateCandidate.value ?: return
        appScope.launch {
            try {
                val imagePath = candidate.pending.imageBytes?.let { repository.persistImage(it) }
                val record = candidate.pending.toRecord(
                    imagePath = imagePath,
                    duplicate = true,
                    base = candidate.existing
                )
                val id = repository.markDuplicate(record)
                _lastSavedDraft.value = candidate.pending.toDraft(id, imagePath)
                _status.value = _status.value.copy(
                    state = ScanState.Persisted,
                    message = "Duplicate saved (${candidate.pending.serial})",
                    confidence = candidate.pending.captureConfidence
                )
                clearDuplicateCache()
            } catch (error: Exception) {
                _status.value = ScanStatus(
                    state = ScanState.Error,
                    message = "Failed to save duplicate: ${error.message ?: "Unknown error"}",
                    confidence = candidate.pending.captureConfidence
                )
            }
        }
    }

    fun discardDuplicate() {
        val candidate = duplicateCandidate.value ?: return
        val serial = candidate.pending.serial
        val confidence = candidate.pending.captureConfidence
        clearDuplicateCache()
        _status.value = _status.value.copy(
            state = ScanState.Idle,
            message = "Duplicate discarded ($serial)",
            confidence = confidence
        )
    }

    companion object {
        fun Factory(
            repository: SirimRepository,
            analyzer: LabelAnalyzer,
            appScope: CoroutineScope
        ): ViewModelProvider.Factory = object : ViewModelProvider.Factory {
            override fun <T : ViewModel> create(modelClass: Class<T>): T {
                return ScannerViewModel(repository, analyzer, appScope) as T
            }
        }
    }

    private suspend fun addToBatchQueue(pending: PendingRecord): Int? = batchMutex.withLock {
        if (_batchQueue.value.any { it.serial.equals(pending.serial, ignoreCase = true) }) {
            return@withLock null
        }
        val updated = _batchQueue.value + pending
        _batchQueue.value = updated
        updated.size
    }

    private fun clearDuplicateCache() {
        duplicateCandidate.value = null
        _duplicateScanState.value = null
    }

    private fun recycleResultBitmap(result: OcrResult) {
        when (result) {
            is OcrResult.Success -> result.bitmap?.recycleSafely()
            is OcrResult.Partial -> result.bitmap?.recycleSafely()
            else -> Unit
        }
    }
}

private fun Bitmap?.recycleSafely() {
    if (this != null && !isRecycled) {
        recycle()
    }
}
data class ScanStatus(
    val state: ScanState = ScanState.Idle,
    val message: String = "",
    val confidence: Float = 0f,
    val frames: Int = 0
)

enum class ScanState {
    Idle,
    Scanning,
    Partial,
    Ready,
    Persisted,
    Duplicate,
    Error
}

data class BatchUiState(
    val enabled: Boolean = false,
    val queued: List<BatchQueueItem> = emptyList()
)

data class BatchQueueItem(
    val serial: String,
    val capturedAt: Long,
    val confidence: Float
)

<<<<<<< HEAD
data class DuplicateScanState(
    val serial: String
)
=======
sealed class CaptureReviewState {
    data object Live : CaptureReviewState()

    data class Review(
        val imageBytes: ByteArray?,
        val fields: Map<String, FieldConfidence>,
        val warnings: Map<String, String>,
        val errors: Map<String, String>,
        val confidence: Float
    ) : CaptureReviewState()

    data object Saving : CaptureReviewState()
}
>>>>>>> e2c72fd3

private data class PendingRecord(
    val serial: String,
    val fields: Map<String, FieldConfidence>,
    val imageBytes: ByteArray?,
    val timestamp: Long,
    val captureConfidence: Float
) {
    fun toRecord(
        imagePath: String?,
        duplicate: Boolean = false,
        base: SirimRecord? = null
    ): SirimRecord {
        val resolvedImagePath = imagePath ?: base?.imagePath
        return SirimRecord(
            id = base?.id ?: 0,
            sirimSerialNo = fields["sirimSerialNo"]?.value.orEmpty(),
            batchNo = fields["batchNo"]?.value.orEmpty(),
            brandTrademark = fields["brandTrademark"]?.value.orEmpty(),
            model = fields["model"]?.value.orEmpty(),
            type = fields["type"]?.value.orEmpty(),
            rating = fields["rating"]?.value.orEmpty(),
            size = fields["size"]?.value.orEmpty(),
            imagePath = resolvedImagePath,
            customFields = base?.customFields,
            captureConfidence = captureConfidence,
            createdAt = timestamp,
            isVerified = base?.isVerified ?: false,
            isDuplicate = duplicate || base?.isDuplicate == true,
            needsSync = true,
            serverId = base?.serverId,
            lastSynced = base?.lastSynced
        )
    }

    fun toDraft(recordId: Long, imagePath: String?): ScanDraft {
        val values = LinkedHashMap<String, String>()
        val confidences = LinkedHashMap<String, Float>()
        fields.forEach { (key, confidence) ->
            values[key] = confidence.value
            confidences[key] = confidence.confidence
        }
        return ScanDraft(
            recordId = recordId,
            fieldValues = values,
            fieldConfidences = confidences,
            captureConfidence = captureConfidence,
            imagePath = imagePath
        )
    }
}

private data class DuplicateCandidate(
    val pending: PendingRecord,
    val existing: SirimRecord
)
<|MERGE_RESOLUTION|>--- conflicted
+++ resolved
@@ -314,7 +314,6 @@
             _status.value = _status.value.copy(state = ScanState.Duplicate, message = "Duplicate serial detected: ${pending.serial}")
             return
         }
-<<<<<<< HEAD
         val sanitizedCopy = validation.sanitized.mapValues { it.value.copy() }
         val pending = PendingRecord(
             serial = serialConfidence.value,
@@ -345,11 +344,6 @@
                     )
                     return@launch
                 }
-=======
-        if (_batchMode.value) {
-            val queueSize = addToBatchQueue(pending)
-            if (queueSize == null) {
->>>>>>> e2c72fd3
                 _status.value = _status.value.copy(
                     state = ScanState.Duplicate,
                     message = "${pending.serial} already queued",
@@ -572,11 +566,9 @@
     val confidence: Float
 )
 
-<<<<<<< HEAD
 data class DuplicateScanState(
     val serial: String
 )
-=======
 sealed class CaptureReviewState {
     data object Live : CaptureReviewState()
 
@@ -590,7 +582,6 @@
 
     data object Saving : CaptureReviewState()
 }
->>>>>>> e2c72fd3
 
 private data class PendingRecord(
     val serial: String,
